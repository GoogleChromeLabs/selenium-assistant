/*
  Copyright 2016 Google Inc. All Rights Reserved.

  Licensed under the Apache License, Version 2.0 (the "License");
  you may not use this file except in compliance with the License.
  You may obtain a copy of the License at

      http://www.apache.org/licenses/LICENSE-2.0

  Unless required by applicable law or agreed to in writing, software
  distributed under the License is distributed on an "AS IS" BASIS,
  WITHOUT WARRANTIES OR CONDITIONS OF ANY KIND, either express or implied.
  See the License for the specific language governing permissions and
  limitations under the License.
*/

'use strict';

const del = require('del');
const path = require('path');
const chalk = require('chalk');
const spawn = require('child_process').spawn;
const fs = require('fs');
const selenium = require('selenium-webdriver');

require('chai').should();

describe('Test Download and Usage of Browsers', function() {
  const DOWNLOAD_TIMEOUT = 5 * 60 * 1000;
  const seleniumAssistant = require('../src/index.js');
  const releases = ['stable', 'beta', 'unstable'];
  const browserIds = ['chrome', 'firefox'];

  if (
    // Opera on OS X requires user prompt
    process.platform !== 'darwin' ||
    // This isn't a release and it's not a travis run
    (process.env.RELEASE !== 'true' && process.env.TRAVIS !== 'true')
  ) {
    browserIds.push('opera');
  }

  if (process.platform === 'darwin') {
    // Need to figure out how to test Safar with download etc.
    // browserIds.push('safari');
  }

  const testPath = './test/test-output';

  let globalDriver = null;

  before(function() {
    this.timeout(180000);

    seleniumAssistant.setBrowserInstallDir(testPath);

    return Promise.all([
      seleniumAssistant.downloadFirefoxDriver()
      .catch(err => {
        // This is likely to have errored due to github rate limit.
        console.warn(chalk.red('WARNING') + ': Unable to get Firefox Driver ' +
          err);

        let fallbackGeckoDriverPath;
        switch (process.platform) {
          case 'linux':
            fallbackGeckoDriverPath = './test/data/geckodriver/geckodriver' +
              '-0.8.0-linux64.gz';
            break;
          case 'darwin':
            fallbackGeckoDriverPath = './test/data/geckodriver/geckodriver' +
              '-0.8.0-OSX.gz';
            break;
          default:
            throw new Error('Unsupported platform for Firefox ' +
              'driver fallback.');
        }

        return new Promise(function(resolve, reject) {
          const untarProcess = spawn('gzip', [
            '--keep',
            '-d',
            fallbackGeckoDriverPath,
            '-f'
          ]);

          untarProcess.on('exit', code => {
            if (code === 0) {
              try {
                const extractedFileName = path.parse(fallbackGeckoDriverPath).name;
                fs.renameSync(
                  path.join('./test/data/geckodriver/', extractedFileName),
                  path.join('.', 'wires')
                );
                fs.chmodSync(path.join('.', 'wires'), '755');
                return resolve();
              } catch (err) {
                return reject(err);
              }
            }

            reject(new Error('Unable to extract gzip'));
          });
        });
      })
    ]);
  });

  beforeEach(function() {
    // Timeout is to account for slow closing of selenium web driver browser
    this.timeout(4000);

    return Promise.all([
      del(seleniumAssistant.getBrowserInstallDir(), {force: true}),
      seleniumAssistant.killWebDriver(globalDriver)
    ])
    .then(() => {
      globalDriver = null;
    });
  });

  after(function() {
    this.timeout(4000);

    return Promise.all([
      // del(seleniumAssistant.getBrowserInstallDir(), {force: true}),
      seleniumAssistant.killWebDriver(globalDriver)
    ]);
  });

  browserIds.forEach(browserId => {
    releases.forEach(release => {
      let specificBrowser = seleniumAssistant.getBrowser(browserId, release);
      if (!specificBrowser) {
        console.warn(chalk.red('WARNING:') + ' Unable to find ' +
          browserId + ' ' + release);
        return;
      }

      it(`should download ${browserId} - ${release} if needed and return an updated executable path`, function() {
<<<<<<< HEAD
        this.timeout(DOWNLOAD_TIMEOUT);
=======
        this.timeout(180000);
>>>>>>> 9a2dc8d1
        let originalPath = null;
        if (specificBrowser.isValid()) {
          originalPath = specificBrowser.getExecutablePath();
        }
        return seleniumAssistant.downloadBrowser(browserId, release)
        .then(() => {
          let afterDownloadPath = specificBrowser.getExecutablePath();
          if (originalPath) {
            // If globally installed, it's not forced, so this should be the
            // same as the original.
            afterDownloadPath.should.equal(originalPath);
          } else {
            // The browser should have been downloaded
            afterDownloadPath.indexOf(
              path.normalize(seleniumAssistant.getBrowserInstallDir())
            ).should.not.equal(-1);
          }
        })
        .then(() => {
          console.log('');
          console.log('');
          console.log('After Possible Download');
          seleniumAssistant.printAvailableBrowserInfo();

          return specificBrowser.getSeleniumDriver()
          .then(driver => {
            globalDriver = driver;
          })
          .then(() => {
            return new Promise((resolve, reject) => {
              globalDriver.get('https://google.com')
              .then(() => {
                return globalDriver.wait(selenium.until.titleIs('Google'), 1000);
              })
              .then(resolve)
              .thenCatch(err => {
                reject(err);
              });
            });
          });
        });
      });

      it(`should force download ${browserId} - ${release} and return the global executable path`, function() {
        this.timeout(DOWNLOAD_TIMEOUT);

        return seleniumAssistant.downloadBrowser(browserId, release, {force: true})
        .then(() => {
          let afterDownloadPath = specificBrowser.getExecutablePath();

          if (browserId === 'opera' && process.platform === 'darwin') {
            afterDownloadPath.indexOf(
              path.normalize('/Applications/Opera')
            ).should.not.equal(-1);
          } else {
            afterDownloadPath.indexOf(
              path.normalize(seleniumAssistant.getBrowserInstallDir())
            ).should.not.equal(-1);
          }
        })
        .then(() => {
          console.log('');
          console.log('');
          console.log('After Forced Download');
          seleniumAssistant.printAvailableBrowserInfo();

          return specificBrowser.getSeleniumDriver()
          .then(driver => {
            globalDriver = driver;
          })
          .then(() => {
            return new Promise((resolve, reject) => {
              globalDriver.get('https://google.com')
              .then(() => {
                return globalDriver.wait(selenium.until.titleIs('Google'), 1000);
              })
              .then(resolve)
              .thenCatch(err => {
                reject(err);
              });
            });
          });
        });
      });
    });
  });
});<|MERGE_RESOLUTION|>--- conflicted
+++ resolved
@@ -138,11 +138,8 @@
       }
 
       it(`should download ${browserId} - ${release} if needed and return an updated executable path`, function() {
-<<<<<<< HEAD
         this.timeout(DOWNLOAD_TIMEOUT);
-=======
-        this.timeout(180000);
->>>>>>> 9a2dc8d1
+
         let originalPath = null;
         if (specificBrowser.isValid()) {
           originalPath = specificBrowser.getExecutablePath();
