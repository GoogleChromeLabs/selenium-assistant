--- conflicted
+++ resolved
@@ -41,13 +41,8 @@
     "glob": "^7.1.1",
     "istanbul": "^0.4.5",
     "jsdoc": "^3.4.1",
-<<<<<<< HEAD
-    "mocha": "^3.0.2",
+    "mocha": "^3.1.2",
     "npm-publish-scripts": "3.0.3",
-=======
-    "mocha": "^3.1.2",
-    "npm-publish-scripts": "2.1.4",
->>>>>>> ce434afa
     "operadriver": "^0.2.2",
     "proxyquire": "^1.7.10",
     "sinon": "^1.17.6"
